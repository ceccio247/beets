--- conflicted
+++ resolved
@@ -267,16 +267,11 @@
 def platform_posix():
     import posixpath
     old_path = os.path
-<<<<<<< HEAD
     try:
         os.path = posixpath
         yield
     finally:
         os.path = old_path
-=======
-    os.path = posixpath
-    yield
-    os.path = old_path
 
 @contextmanager
 def system_mock(name):
@@ -286,5 +281,4 @@
     try:
         yield
     finally:
-        platform.system = old_system
->>>>>>> 575dc9d0
+        platform.system = old_system