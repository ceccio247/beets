--- conflicted
+++ resolved
@@ -11,13 +11,8 @@
     runs-on: ${{ matrix.platform }}
     strategy:
       matrix:
-<<<<<<< HEAD
-        platform: [ubuntu-latest]
-        python-version: [2.7, 3.6, 3.7, 3.8, 3.9, 3.10-dev]
-=======
         platform: [ubuntu-latest, windows-latest]
-        python-version: [2.7, 3.5, 3.6, 3.7, 3.8, 3.9-dev]
->>>>>>> 0d34e92e
+        python-version: [2.7, 3.5, 3.6, 3.7, 3.8, 3.9, 3.10-dev]
 
     env:
       PY_COLORS: 1
