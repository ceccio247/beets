--- conflicted
+++ resolved
@@ -30,13 +30,8 @@
 from beets import plugins
 from beets import util
 from beets.util import bytestring_path, syspath, normpath, samefile, \
-<<<<<<< HEAD
     MoveOperation, lazy_property
-from beets.util.functemplate import Template
-=======
-    MoveOperation
 from beets.util.functemplate import template, Template
->>>>>>> 9ddf0287
 from beets import dbcore
 from beets.dbcore import types
 import beets
